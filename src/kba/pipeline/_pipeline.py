#!/usr/bin/env python
'''
Provides a data transformation pipeline for expanding the data in
StreamItem instances from streamcorpus.Chunk files.  kba.pipeline.run
provides a command line interface to this functionality.

This software is released under an MIT/X11 open source license.

Copyright 2012 Diffeo, Inc.
'''

import os
import re
import sys
import time
import uuid
import math
import signal
import logging
import traceback
import itertools
import streamcorpus

from _logging import log_full_file
from _stages import _init_stage
from _exceptions import FailedExtraction, GracefulShutdown
import _exceptions

logger = logging.getLogger(__name__)

class Pipeline(object):
    '''    
    configurable pipeline for extracting data into StreamItem
    instances, transforming them, and creating streamcorpus.Chunk
    files.  Requires a config dict, which is loaded from a yaml file.
    '''
    def __init__(self, config):
        assert 'kba.pipeline' in config, \
            '"kba.pipeline" missing from config: %r' % config
        config = config['kba.pipeline']
        self.config = config

        self._shutting_down = False

        if not os.path.exists(config['tmp_dir_path']):
            try:
                os.makedirs(config['tmp_dir_path'])
            except Exception, exc:
                logger.debug('tmp_dir_path already there? %r' % exc)
                pass

        if 'rate_log_interval' in self.config:
            self.rate_log_interval = self.config['rate_log_interval']
        else:
            self.rate_log_interval = 100

        if 'external_stages_path' in config:
            import imp
            external_stages = imp.load_source('', config['external_stages_path'])
            external_stages = external_stages.Stages
        else:
            external_stages = None

        logger.critical('starting a task_queue')

        ## load the one task queue
        task_queue_name = config['task_queue']
        self._task_queue = _init_stage(
            task_queue_name,
            config.get(task_queue_name, {}),
            external_stages)

        ## load the one extractor
        extractor_name = config['extractor']
        self._extractor = _init_stage(
            extractor_name,
            config.get(extractor_name, {}),
            external_stages)

        ## a list of transforms that take StreamItem instances as
        ## input and emit modified StreamItem instances
        self._incremental_transforms = [
            _init_stage(name, config.get(name, {}),
                        external_stages)
            for name in config['incremental_transforms']]

        ## a list of transforms that take a chunk path as input and
        ## return a path to a new chunk
        self._batch_transforms = [
            _init_stage(name, config.get(name, {}),
                        external_stages)
            for name in config['batch_transforms']]

        ## a list of transforms that take a chunk path as input and
        ## return a path to a new chunk
<<<<<<< HEAD
        self._pbi_stages = [
            _init_stage(name, config.get(name, {}),
                        external_stages)
            for name in config.get('post_batch_incremental_transforms', [])]
=======
        if 'post_batch_incremental_transforms' in config:
            self._pbi_stages = [
                _init_stage(name, config.get(name, {}),
                            external_stages)
                for name in config['post_batch_incremental_transforms']]
        else:
            self._pbi_stages = []
>>>>>>> ec246cdd

        ## a list of transforms that take a chunk path as input and
        ## return a path to a new chunk
        self._loaders  = [
            _init_stage(name, config.get(name, {}),
                        external_stages)
            for name in config['loaders']]

        for sig in [signal.SIGTERM, signal.SIGABRT, signal.SIGHUP, signal.SIGINT]:
            logger.debug('setting signal handler for %r' % sig)
            signal.signal(sig, self.shutdown)

    def shutdown(self, sig=None, frame=None, msg=None, exit_code=None):
        if sig:
            logger.critical('shutdown inititated by signal: %r' % sig)
        elif msg:
            logger.critical('shutdown inititated, msg: %s' % msg)
        self._shutting_down = True
        self._task_queue.shutdown()
        for transform in self._batch_transforms:
            transform.shutdown()
        if exit_code is None:
            if msg:
                exit_code = -1
            elif sig:
                exit_code = 128 + sig
        logger.critical('shutdown in final steps, exit_code=%d' % exit_code)
        logging.shutdown()
        sys.exit(exit_code)


    def run(self):
        '''
        operate pipeline on chunks loaded from task_queue
        '''
        start_processing_time = time.time()

        self.context = dict(
            i_str = None,
            data = None, 
            )

        ## iterate over input strings from the specified task_queue
        tasks = iter(self._task_queue)
        while 1:
            try:
                start_count, i_str, data = tasks.next()

                self.context['i_str'] = i_str
                self.context['data'] = data

            except StopIteration:
                break
            except GracefulShutdown, exc:
                ## do a graceful shutdown instead of just a simple
                ## clean exit, because we want to do the various
                ## .shutdown() calls, e.g. to the task_queue itself
                exit_code = 0
                self.shutdown(
                    exit_code=exit_code,
                    msg='executing %r, exit_code=%d' % (exc, exit_code))

            if self._shutting_down:
                break

            start_chunk_time = time.time()

            ## the extractor returns generators of StreamItems
            try:
                i_chunk = self._extractor(i_str)
            except FailedExtraction, exc:
                ## means that task is invalid, extractor did its best
                ## and gave up, so record it in task_queue as failed
                logger.critical('committing failure_log on %s: %r' % (
                        i_str, str(exc)))
                self._task_queue.commit(0, [], failure_log=str(exc))
                continue

            ## t_path points to the currently in-progress temp chunk
            t_path = None

            ## loop over all docs in the chunk processing and cutting
            ## smaller chunks if needed
            i_chunk_iter = iter(i_chunk)

            len_clean_visible = 0
            sources = set()
            next_idx = 0
            hit_last = False
            while not hit_last:

                if self._shutting_down:
                    break
                else:
                    ## must yield to the gevent hub to allow other
                    ## things to run, in particular test_pipeline
                    ## needs this to verify that shutdown works.  We
                    ## import gevent here instead of above out of
                    ## paranoia that the kazoo module used in
                    ## ZookeeperTaskQueue may need to do a monkey
                    ## patch before this gets imported:
                    try:
                        import gevent
                    except:
                        ## only load gevent if it is available :-)
                        gevent = None
                    if gevent:
                        logger.debug('pipeline yielded to gevent hub')
                        gevent.sleep(0)

                try:
                    si = i_chunk_iter.next()
                    next_idx += 1
                except StopIteration:
                    hit_last = True
                    if next_idx == start_count:
                        ## means that output_chunk_max_count is equal
                        ## to length of chunk, so we have already done
                        ## a partial commit, and can just finish with
                        ## a final commit
                        self._task_queue.commit( next_idx, [] )
                        break

                ## skip forward until we reach start_count
                if next_idx <= start_count:
                    assert not hit_last, 'hit_last next_idx = %d <= %d = start_count' \
                        % (next_idx, start_count)
                    continue

                if next_idx % self.rate_log_interval == 0:
                    ## indexing is zero-based, so next_idx corresponds
                    ## to length of list of SIs processed so far
                    elapsed = time.time() - start_chunk_time
                    if elapsed > 0:
                        rate = float(next_idx) / elapsed
                        logger.info('%d in %.1f --> %.1f per sec on (pre-partial_commit) %s' % (
                            next_idx - start_count, elapsed, rate, i_str))

                if not t_path:
                    ## make a temporary chunk at a temporary path
                    t_path = os.path.join(self.config['tmp_dir_path'], 'trec-kba-pipeline-tmp-%s' % str(uuid.uuid4()))
                    self.t_chunk = streamcorpus.Chunk(path=t_path, mode='wb')

                ## incremental transforms populate t_chunk
                if not hit_last: # avoid re-adding last si
                    ## let the incremental transforms destroy the si by returning None
                    si = self._run_incremental_transforms(si, self._incremental_transforms)

                ## insist that every chunk has only one source string
                if si:
                    sources.add( si.source )
                    assert len(sources) == 1, sources

                if si and si.body and si.body.clean_visible:
                    len_clean_visible += len(si.body.clean_visible)
                    ## log binned clean_visible lengths, for quick stats estimates
                    #logger.debug('len(si.body.clean_visible)=%d' % int(10 * int(math.floor(float(len(si.body.clean_visible)) / 2**10)/10)))
                    logger.debug('len(si.body.clean_visible)=%d' % len(si.body.clean_visible))

                if 'output_chunk_max_count' in self.config and \
                        len(self.t_chunk) == self.config['output_chunk_max_count']:
                    logger.warn('reached output_chunk_max_count (%d) at: %d' % (len(self.t_chunk), next_idx))
                    self.t_chunk.close()
                    ## will execute steps below

                elif 'output_chunk_max_clean_visible_bytes' in self.config and \
                        len_clean_visible >= self.config['output_chunk_max_clean_visible_bytes']:
                    logger.warn('reached output_chunk_max_clean_visible_bytes (%d) at: %d' % (
                            self.config['output_chunk_max_clean_visible_bytes'], len_clean_visible))
                    len_clean_visible = 0
                    self.t_chunk.close()
                    ## will execute steps below

                elif not hit_last:
                    ## keep looping until we hit the end of the i_chunk
                    continue

                else:
                    assert hit_last
                    self.t_chunk.close()

                ## gather the paths as the loaders run
                o_paths = []
                if len(self.t_chunk) > 0:
                    ## only batch transform and load if the chunk
                    ## isn't empty, which can happen when filtering
                    ## with stages like "find"
                    
                    ## batch transforms act on the whole chunk in-place
                    self._run_batch_transforms(t_path)

                    ## Run post batch incremental (pbi) transform stages.
                    ## These exist because certain batch transforms have 
                    ## to run before certain incremental stages.
                    t_path2 = os.path.join(self.config['tmp_dir_path'], 'trec-kba-pipeline-tmp-%s' % str(uuid.uuid1()))
                    self.t_chunk = streamcorpus.Chunk(path=t_path2, mode='wb')

                    input_t_chunk = streamcorpus.Chunk(path=t_path, mode='rb')
                    for si in input_t_chunk:
                        si = self._run_incremental_transforms(si, self._pbi_stages)

                    self.t_chunk.close()

                    if len(self.t_chunk) == 0:
                        continue

                    ## loaders put the chunk somewhere, and could delete it
                    name_info = dict(
                        first = start_count,
                        #num and md5 computed in each loaders
                        source = sources.pop(),
                        )
                   
                    for loader in self._loaders:
                        try:
                            logger.debug('running %r on %r: %r' % (loader, i_str, name_info))
                            o_path = loader(t_path, name_info, i_str)                        
                        except OSError, exc:
                            if exc.errno == 12:
                                logger.critical('caught OSError 12 in loader, so shutting down')
                                self.shutdown( msg=traceback.format_exc(exc) )
                            else:
                                logger.critical(traceback.format_exc(exc))
                                raise exc

                        logger.debug('loaded (%d, %d) of %r into %r' % (
                                start_count, next_idx - 1, i_str, o_path))
                        if o_path:
                            o_paths.append( o_path )

                        if self._shutting_down:
                            break

                if self._shutting_down:
                    break

                if not hit_last:
                    ## commit the paths saved so far
                    logger.debug('partial_commit( %d, %d, %r )' % (start_count, next_idx, o_paths))
                    self._task_queue.partial_commit( start_count, next_idx, o_paths )

                    ## reset t_path, so we get it again
                    t_path = None

                    elapsed = time.time() - start_chunk_time
                    if elapsed > 0:
                        rate = float(next_idx) / elapsed
                        logger.info('%d more of %d in %.1f --> %.1f per sec on (post-partial_commit) %s' % (
                            next_idx - start_count, next_idx, elapsed, rate, i_str))

                    ## advance start_count for next loop
                    logger.info('advancing start_count from %d to %d' % (start_count, next_idx))
                    start_count = next_idx

                else:
                    ## put the o_paths into the task_queue, and set
                    ## the task to 'completed'
                    logger.debug('commit( %d, %r )' % (next_idx, o_paths))
                    self._task_queue.commit( next_idx, o_paths )

            ## record elapsed time
            elapsed = time.time() - start_chunk_time
            if elapsed > 0:
                rate = float(next_idx) / elapsed
                logger.info('%d in %.1f sec --> %.1f per sec on (completed) %s' % (
                        next_idx, elapsed, rate, i_str))

            ## loop to next i_str
        logger.critical('exiting Pipeline.run')

    def _run_batch_transforms(self, chunk_path):
        for transform in self._batch_transforms:
            try:
                transform(chunk_path)
            except _exceptions.PipelineOutOfMemory, exc:
                logger.critical('caught PipelineOutOfMemory, so shutting down')
                self.shutdown( msg=traceback.format_exc(exc) )
            except Exception, exc:
                if self._shutting_down:
                    logger.critical('ignoring exception while shutting down: %s' % \
                                        traceback.format_exc(exc))
                else:
                    ## otherwise, let it bubble up and kill this process
                    logger.critical(traceback.format_exc(exc))
                    raise exc

    def _run_incremental_transforms(self, si, transforms):
        ## operate each transform on this one StreamItem
        for transform in transforms:
            #timer = gevent.Timeout.start_new(1)
            #thread = gevent.spawn(transform, si)
            #try:
            #    si = thread.get(timeout=timer)
            ### The approach above to timeouts did not work,
            ### because when the re module hangs in a thread, it
            ### never yields to the greenlet hub.  The only robust
            ### way to implement timeouts is with child processes,
            ### possibly via multiprocessing.  Another benefit of
            ### child processes is armoring against segfaulting in
            ### various libraries.  This probably means that each
            ### transform should implement its own timeouts.
            try:
                si = transform(si, context=self.context)
                if si is None:
                    break

            except _exceptions.TransformGivingUp:
                ## do nothing
                logger.info('transform %r giving up on %r' % (transform, si.stream_id))
                pass

            except Exception, exc:
                logger.critical('Pipeline trapped: %s' % traceback.format_exc(exc))

                if self.config.get('embedded_logs', None):
                    si.body.logs.append( traceback.format_exc(exc) )

                if self.config.get('log_dir_path', None):
                    log_full_file(si, 'fallback-givingup', self.config['log_dir_path'])

        if si is not None:
            ## expect to always have a stream_time
            if not si.stream_time:
                msg = 'empty stream_time: %s' % si
                logger.critical(msg)
                sys.exit(msg)

            if si.stream_id is None:
                logger.critical('empty stream_id: %r' % si)
                si = None

            else:
                ## put the StreamItem into the output
                self.t_chunk.add(si)

        return si<|MERGE_RESOLUTION|>--- conflicted
+++ resolved
@@ -93,12 +93,6 @@
 
         ## a list of transforms that take a chunk path as input and
         ## return a path to a new chunk
-<<<<<<< HEAD
-        self._pbi_stages = [
-            _init_stage(name, config.get(name, {}),
-                        external_stages)
-            for name in config.get('post_batch_incremental_transforms', [])]
-=======
         if 'post_batch_incremental_transforms' in config:
             self._pbi_stages = [
                 _init_stage(name, config.get(name, {}),
@@ -106,7 +100,6 @@
                 for name in config['post_batch_incremental_transforms']]
         else:
             self._pbi_stages = []
->>>>>>> ec246cdd
 
         ## a list of transforms that take a chunk path as input and
         ## return a path to a new chunk
