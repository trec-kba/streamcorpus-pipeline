--- conflicted
+++ resolved
@@ -520,16 +520,11 @@
         errors, data = decrypt_and_uncompress(
             rawdata,
             self.config.get('gpg_decryption_key_path'),
-<<<<<<< HEAD
-            tmp_dir=self.config['tmp_dir_path'])
+            tmp_dir=self.config.get('tmp_dir_path'))
         if not data:
             logger.error('got no data back from decrypting %r, (size=%r), errors: %r', o_path, os.path.getsize(o_path), errors)
             return False
         logger.info('got back SIs: %d', len(list(Chunk(data=data))))
-=======
-            tmp_dir=self.config.get('tmp_dir_path'))
-        logger.info('got back SIs: %d' % len(list(Chunk(data=data))))
->>>>>>> ebbf1c2c
         return verify_md5(md5, data, other_errors=errors)
 
     def public_data(self, o_path):
